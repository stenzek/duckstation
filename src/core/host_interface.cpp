--- conflicted
+++ resolved
@@ -85,11 +85,7 @@
 
 bool HostInterface::BootSystem(std::shared_ptr<SystemBootParameters> parameters)
 {
-<<<<<<< HEAD
   if (parameters.state_filename.empty())
-=======
-  if (!parameters->state_stream)
->>>>>>> 44da1335
   {
     if (parameters->filename.empty())
       Log_InfoPrintf("Boot Filename: <BIOS/Shell>");
@@ -422,15 +418,9 @@
   }
   else
   {
-<<<<<<< HEAD
     SystemBootParameters boot_params;
     boot_params.state_filename = filename;
     if (!BootSystem(boot_params))
-=======
-    auto boot_params = std::make_shared<SystemBootParameters>();
-    boot_params->state_stream = std::move(stream);
-    if (!BootSystem(std::move(boot_params)))
->>>>>>> 44da1335
       return false;
   }
 
@@ -1174,13 +1164,7 @@
 
   DestroySystem();
 
-<<<<<<< HEAD
-  if (!BootSystem(SystemBootParameters()) || !System::LoadState(stream.get()))
-=======
-  auto boot_params = std::make_shared<SystemBootParameters>();
-  boot_params->state_stream = std::move(stream);
-  if (!BootSystem(std::move(boot_params)))
->>>>>>> 44da1335
+  if (!System::LoadState(stream.get()))
   {
     ReportError("Failed to boot system after recreation.");
     return;
