--- conflicted
+++ resolved
@@ -214,13 +214,8 @@
        </property>
        <property name="sizeHint" stdset="0">
         <size>
-<<<<<<< HEAD
-         <width>13</width>
-         <height>13</height>
-=======
          <width>0</width>
          <height>0</height>
->>>>>>> dec06fa6
         </size>
        </property>
       </spacer>
