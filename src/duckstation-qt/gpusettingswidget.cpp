--- conflicted
+++ resolved
@@ -121,15 +121,8 @@
       "frame rate games, it may not affect the speed."));
   dialog->registerWidgetHelp(
     m_ui.linearTextureFiltering, tr("Bilinear Texture Filtering"), tr("Unchecked"),
-<<<<<<< HEAD
-    tr("Smooths out the blockyness of magnified textures on 3D object by using bilinear "
-       "filtering. <br>Will have a greater effect on higher resolution scales. Currently this option "
-       "produces artifacts around objects in many games and needs further work. Only applies to the hardware "
-       "renderers."));
-=======
-    tr("Smooths out the blockyness of magnified textures on 3D object by using bilinear filtering. Will have a "
+    tr("Smooths out the blockyness of magnified textures on 3D object by using bilinear filtering. <br>Will have a "
        "greater effect on higher resolution scales. Only applies to the hardware renderers."));
->>>>>>> e6156e2a
   dialog->registerWidgetHelp(
     m_ui.widescreenHack, tr("Widescreen Hack"), tr("Unchecked"),
     tr("Scales vertex positions in screen-space to a widescreen aspect ratio, essentially "
