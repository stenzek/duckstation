--- conflicted
+++ resolved
@@ -132,20 +132,13 @@
 
   const QPixmap& getIconPixmapForEntry(const GameList::Entry* ge) const;
   const QPixmap& getFlagPixmapForEntry(const GameList::Entry* ge) const;
-<<<<<<< HEAD
   void fixIconPixmapSize(QPixmap& pm);
 
   std::optional<GameList::EntryList> m_taken_entries;
 
   float m_cover_scale = 0.0f;
   float m_icon_scale = 0.0f;
-=======
-  static void fixIconPixmapSize(QPixmap& pm);
-  std::optional<GameList::EntryList> m_taken_entries;
-
-  float m_cover_scale = 0.0f;
   bool m_show_localized_titles = false;
->>>>>>> dec06fa6
   bool m_show_titles_for_covers = false;
   bool m_show_game_icons = false;
 
